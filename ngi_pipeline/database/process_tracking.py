"""Keeps track of running workflow processes"""
import contextlib
import glob
import json
import os
import re
import shelve

from ngi_pipeline.log.loggers import minimal_logger
from ngi_pipeline.database.classes import CharonSession
from ngi_pipeline.database.communicate import get_project_id_from_name
from ngi_pipeline.utils.classes import with_ngi_config
from ngi_pipeline.utils.parsers import parse_qualimap_results

LOG = minimal_logger(__name__)


def get_all_tracked_processes(config=None):
    """Returns all the processes that are being tracked locally,
    which is to say all the processes that have a record in our local
    process_tracking database.

    :param dict config: The parsed configuration file (optional)

    :returns: The dict of the entire database
    :rtype: dict
    """
    with get_shelve_database(config) as db:
        db_dict = {job_name: job_obj for job_name, job_obj in db.iteritems()}
    return db_dict


# This can be run intermittently to track the status of jobs and update the database accordingly,
# as well as to remove entries from the local database if the job has completed (but ONLY ONLY ONLY
# once the status has been successfully written to Charon!!)
@with_ngi_config
def check_update_jobs_status(projects_to_check=None, config=None, config_file_path=None):
    """Check and update the status of jobs associated with workflows/projects;
    this goes through every record kept locally, and if the job has completed
    (either successfully or not) AND it is able to update Charon to reflect this
    status, it deletes the local record.

    :param list projects_to_check: A list of project names to check (exclusive, optional)
    :param dict config: The parsed NGI configuration file; optional.
    :param list config_file_path: The path to the NGI configuration file; optional.
    """
    
    db_dict = get_all_tracked_processes()
    for job_name, project_dict in db_dict.iteritems():
        LOG.info("Checking workflow {} for project {}...".format(project_dict["workflow"],
                                                                 job_name))
        return_code = project_dict["p_handle"].poll()
        if return_code is not None:
            # Job finished somehow or another; try to update database.
            LOG.info('Workflow "{}" for project "{}" completed '
                     'with return code "{}". Attempting to update '
                     'Charon database.'.format(project_dict['workflow'],
                                               job_name, return_code))
            # Only if we succesfully write to Charon will we remove the record
            # from the local db; otherwise, leave it and try again next cycle.
            try:
                project_id = project_dict['project_id']
                ## MARIO FIXME
                ### THIS IS NOT REALLY CORRECT, HERE TRIGGER KNOWS DETAILS ABOUT ENGINE!!!!
                if project_dict["workflow"] == "dna_alignonly":
                    #in this case I need to update the run level infomration
                    #I know that:
                    # I am running Piper at flowcell level, I need to know the folder where results are stored!!!
                    write_to_charon_alignment_results(job_name, return_code, project_dict["run_dir"])
                elif project_dict["workflow"] == "NGI":
                    write_to_charon_NGI_results(job_name, return_code, project_dict["run_dir"])
                else:
                    write_status_to_charon(project_id, return_code)
                LOG.info("Successfully updated Charon database.")
                try:
                    # This only hits if we succesfully update Charon
                    remove_record_from_local_tracking(job_name)
                except RuntimeError:
                    LOG.error(e)
                    continue
            except RuntimeError as e:
                LOG.warn(e)
                continue
        else:
            ## FIXME
            #this code duplication can be avoided
            if project_dict["workflow"] == "dna_alignonly":
                #in this case I need to update the run level infomration
                write_to_charon_alignment_results(job_name, return_code)
            elif project_dict["workflow"] == "NGI":
                    write_to_charon_NGI_results(job_name, return_code, project_dict["run_dir"])

            LOG.info('Workflow "{}" for project "{}" (pid {}) '
                     'still running.'.format(project_dict['workflow'],
                                             job_name,
                                             project_dict['p_handle'].pid))


def remove_record_from_local_tracking(project, config=None):
    """Remove a record from the local tracking database.

    :param NGIProject project: The NGIProject object
    :param dict config: The parsed configuration file (optional)

    :raises RuntimeError: If the record could not be deleted
    """
    LOG.info('Attempting to remove local process record for '
             'project "{}"'.format(project))
    with get_shelve_database(config) as db:
        try:
            del db[project]
        except KeyError:
            error_msg = ('Project "{}" not found in local process '
                         'tracking database.'.format(project))
            LOG.error(error_msg)
            raise RuntimeError(error_msg)


def is_flowcell_analysis_running(project, sample, libprep, seqrun, config=None):
    """Determine if a flowcell is currently being analyzed."""
    LOG.info("Checking if sequencing run {}/{}/{}/{} is currently "
             "being analyzed.".format(project.project_id, sample, libprep, seqrun))
    return is_analysis_running(project, sample, libprep, seqrun, level="flowcell")

## MARIO FIXME
# This function should be used along with a Charon database check for sample status
# to ensure that there aren't flowcell analyses running
def is_sample_analysis_running(project, sample, config=None):
    """Determine if a sample is currently being analyzed."""
    raise NotImplementedError("Use the check_if_sample_analysis_is_running function for the moment.")
    LOG.info("Checking if sample {}/{} is currently "
             "being analyzed.".format(project.project_id, sample))
    return is_analysis_running(project, sample, level="sample")


## TODO this will be reworked once we change the way we access the database
def is_analysis_running(project, sample, libprep=None, seqrun=None, config=None, level=None):
    ## Something like this
    #database.check_local_jobs(project, sample, libprep, seqrun, table=level)
    ## For now:
    db_key = "{}_{}".format(project.project_id, sample)
    if libprep and seqrun:
        db_key = "{}_{}_{}".format(db_key, libprep, seqrun)
    with get_shelve_database(config) as db:
        return db_key in db


## MARIO FIXME
def check_if_sample_analysis_is_running( project, sample, config=None):
    """checks if a given project/sample is currently analysed. 
    Also check the no project working on that samples (maybe at flowcell level are running)

    :param Project project: the project object
    :param Sample sample:
    :param dict config: The parsed configuration file (optional)

    :raises RuntimeError: If the configuration file cannot be found

    :returns true/false
    """
    LOG.info("checking if Project {}, Sample {}   "
             "are currently being analysed ".format(project.name, sample))
    with get_shelve_database(config) as db:
        #get all keys, i.e., get all running projects
        running_processes = db.keys()
        #check that project_sample are not involved in any running process
        process_to_be_searched = "{}_{}".format(project, sample)
        information_to_extract = re.compile("([a-zA-Z]\.[a-zA-Z]*_\d*_\d*)_(P\d*_\d*)(.*)")

        for running_process in running_processes:
            projectName_of_running_process    = information_to_extract.match(running_process).group(1)
            sampleName_of_running_process     = information_to_extract.match(running_process).group(2)
            libprep_fcid_of_running_process   = information_to_extract.match(running_process).group(3)
            project_sample_of_running_process = "{}_{}".format(projectName_of_running_process,sampleName_of_running_process)
            if project_sample_of_running_process == process_to_be_searched:
                #match found, either this sample level analysis is already ongoing or I am still waiting for a fc level analysis to finish
                if libprep_fcid_of_running_process == "": #in this case I am running sample level analysis
                    warn_msg = ("Project {}, Sample {} "
                         "has an entry in the local db. Sample level analysis are ongoing.".format(project, sample))
                else:
                    warn_msg = ("Project {}, Sample {}  "
                         "has an entry in the local db. Waiting for a flowcell analysis to finish.".format(project, sample))
                LOG.warn(warn_msg)
                return True
        return False


#def check_if_flowcell_analysis_is_running( project, sample, libprep, fcid, config=None):
#    """checks if a given project/sample/library/flowcell is currently analysed.
#
#    :param Project project: the project object
#    :param Sample sample:
#    :param LibPrep libprep:
#    :param string fcid:
#    :param dict config: The parsed configuration file (optional)
#
#    :raises RuntimeError: If the configuration file cannot be found
#
#    :returns true/false
#    """
#    LOG.info("checking if Project {}, Sample {}, Library prep {}, fcid {} "
#             "are currently being analysed ".format(project, sample, libprep, fcid))
#    with get_shelve_database(config) as db:
#        if project.name in db:
#            error_msg = ("Project '{}' is already being analysed at project level "
#                         "This run should not exists!!! somethig terribly wrong is happening, "
#                         "Kill everything  and call Mario and Francesco".format(project))
#            LOG.info(error_msg)
#            raise RuntimeError(error_msg)
#
#        if "{}_{}".format(project.name, sample) in db:
#            error_msg = ("Sample '{}' of project '{}' is already being analysed at sample level "
#                         "This run should not exists!!! somethig terribly wrong is happening, "
#                         "Kill everything  and call Mario and Francesco".format(sample, project))
#            LOG.info(error_msg)
#            raise RuntimeError(error_msg)
#
#        db_key = "{}_{}_{}_{}".format(project, sample, libprep, fcid)
#        if db_key in db:
#            warn_msg = ("Project {}, Sample {}, Library prep {}, fcid {} "
#                         "has an entry in the local db. Analysis are ongoing.".format(project, sample, libprep, fcid))
#            LOG.warn(warn_msg)
#            return True
#        return False


def write_status_to_charon(project_id, return_code):
    """Update the status of a workflow for a project in the Charon database.

    :param NGIProject project_id: The name of the project
    :param int return_code: The return code of the workflow process

    :raises RuntimeError: If the Charon database could not be updated
    """
    ## Consider keeping on CharonSession open. What's the time savings?
    charon_session = CharonSession()
    ## Is "CLOSED" correct here?
    status = "CLOSED" if return_code is 0 else "FAILED"
    try:
        charon_session.project_update(project_id, status=status)
    except CharonError as e:
        error_msg = ('Failed to update project status for "{}" '
                     'in Charon database: {}'.format(project_id, e))
        raise RuntimeError(error_msg)


## FIXME This needs to be moved to the engine_ngi or else some generic format needs to be created
##       and a dict passed back to this function. Something like that.
def write_to_charon_NGI_results(job_id, return_code, run_dir=None):
    """Update the status of a sequencing run after alignment.

    :param NGIProject project_id: The name of the project, sample, lib prep, flowcell id
    :param int return_code: The return code of the workflow process
    :param string run_dir: the directory where results are stored (I know that I am running piper)

    :raises RuntimeError: If the Charon database could not be updated
    """
    charon_session = CharonSession()
    # Consider moving this mapping to the CharonSession object or something
    if return_code is None:
        IGN_status = "RUNNING"
    elif return_code == 0:
        IGN_status = "DONE"
    else:
        IGN_status = "FAILED"
    try:
        ## Could move to ngi_pipeline.utils.parsers if it gets used a lot
        # e.g. A.Wedell_13_03_P567_102
        m = re.match(r'(?P<project_name>[a-zA-Z]\.[a-zA-Z]*_\d*_\d*)_(?P<sample_id>P\d*_\d*)', job_id)
        project_id   = get_project_id_from_name(m.groupdict['project_name'])
        sample_id    = m.groupdict['sample_id']
    except (TypeError, AttributeError):
        error_msg = "Could not parse project/sample ids from job id \"{}\"; cannot update Charon with results!".format(job_id)
        raise RuntimeError(error_msg)
    try:
        charon_session.sample_update(project_id, sample_id, status=status)
    except CharonError as e:
        error_msg = ('Failed to update project status for "{}" sample {}'
                     'in Charon database: {}'.format(project_id, sample_id, e))
        raise RuntimeError(error_msg)


## MARIO FIXME Move to piper_ngi, see note above
def write_to_charon_alignment_results(job_id, return_code):
    """Update the status of a sequencing run after alignment.

    :param NGIProject project_id: The name of the project, sample, lib prep, flowcell id
    :param int return_code: The return code of the workflow process
    :param string run_dir: the directory where results are stored (I know that I am running piper)

    :raises RuntimeError: If the Charon database could not be updated
    """
<<<<<<< HEAD
    ## FIXME If the process isn't finished we can just skip this function altogether.
    ##       Change this upstream.
    if return_code is None:     # Alignment is still running
        seqrun_dict["alignment_status"] = "RUNNING"
    elif return_code == 0:      # Alignment finished successfully
        try:
            # e.g. A.Wedell_13_03_P567_102_A_130627_AH0JYUADXX
            m = re.match(r('(?P<project_name>\w\.\w+_\d+_\d+)_(?P<sample_id>P\d+_\d+)_'
                          '(?P<libprep_id>\w)_(?P<seqrun_id>\d{6}_.+_\d{4}_.{10})'), job_id).groupdict()
        except AttributeError:
            raise ValueError("Could not parse job_id \"{}\"; does not match template.".format(job_id))
        project_name = m.groupdict["project_name"]
        project_id = get_project_id_from_name(project_name)
        sample_id = m.groupdict["sample_name"]
        libprep_id = m.groupdict["libprep"]
        seqrun_id = m.groupdict["seqrun"]
        piper_run_id = fcid.split("_")[3]

        charon_session = CharonSession()
        try:
            seqrun_dict = charon_session.seqrun_get(project_id, sample_id, library_id, fcid)
        except CharonError as e:
            raise RuntimeError('Error accessing database for project "{}", sample {}; '
                               'could not update Charon while performing best practice: '
                               '{}'.format(project_id, sample_id,  e))
        # In this case I need to update the alignment statistics for each lane in this seq run
        if seqrun_dict.get("alignment_status") == "DONE":
            ## TODO Should we in fact overwrite the previous results?
            LOG.warn("Sequencing run \"{}\" marked as DONE but writing new alignment results; "
                     "this will overwrite the previous results.".format(fcid))
=======

    charon_session = CharonSession()

    if return_code is None:
        alignment_status = "RUNNING"
    elif return_code == 0:
        alignment_status = "DONE"
    else:
        alignment_status = "FAILED"


    ## A.Wedell_13_03 _ P567_101 _ A _ 130611_SN7001298_0148_AH0CCVADXX
    ## A.Wedell_13_03_P567_102_A_130627_AH0JYUADXX
    information_to_extract = re.compile("([a-zA-Z]\.[a-zA-Z]*_\d*_\d*)_(P\d*_\d*)_([A-Z])_(\d{6}_.+_\d{4}_.+)")
    project_name = information_to_extract.match(job_id).group(1)
    project_id   = get_project_id_from_name(project_name)
    sample_id    = information_to_extract.match(job_id).group(2)
    library_id   = information_to_extract.match(job_id).group(3)
    fc_id       = information_to_extract.match(job_id).group(4)

    information_to_extract_fc_id = re.compile("(\d{6})_(.+)_(\d{4})_(.+)")
    run_id_piper = information_to_extract_fc_id.match(fc_id).group(4)

    #this returns the correct seq eun for this library, sample, project
    url = charon_session.construct_charon_url("seqrun", project_id, sample_id, library_id, fc_id)
    try:
        seq_run_to_update_dict_response = charon_session.get(url)
    except (RuntimeError, ValueError) as e:
        error_msg = ('Error accessing database for project "{}", sample {}; '
                     'could not update Charon while performing best practice: '
                     '{}'.format(project_id, sample_id,  e))
        raise RuntimeError(error_msg)
    seq_run_to_update_dict = seq_run_to_update_dict_response.json()


    all_algn_completed = True  # this variable is used to check that all alignments have a result
    #no I can start to put things
    if return_code is None:
        seq_run_to_update_dict["alignment_status"]="RUNNING" #mark on charon that we are aligning this run
    elif return_code == 0:
        #in this case I need to update the alignment statistics for each lane in this seq run
        if "alignment_status" in seq_run_to_update_dict and seq_run_to_update_dict["alignment_status"] == "DONE":
            warn_msg = ('Sequencing run {} already declared finished but now re-updaiting it '
                        'this will couse over-writing of all fields'.format(fc_id))
            LOG.warn(warn_msg)
            #TODO: need to delete seq_rrun_to_update_dict

        seq_run_to_update_dict["lanes"] = 0 #set this to zero so I know that I can over-write the fields
>>>>>>> 133b634a

        try:
            # Find all the appropriate files
            piper_result_dir = os.path.join(run_dir, "02_preliminary_alignment_qc")
            if not os.path.isdir(piper_result_dir):
                raise ValueError("Piper result directory \"{}\" is missing.".format(piper_result_dir))
            piper_qc_dir_base = "{}.{}.{}".format(sample_id, piper_run_id, sample_id)
            piper_qc_path = "{}*/".format(os.path.join(piper_result_dir, piper_qc_dir_base))
            piper_qc_dirs = glob.glob(piper_qc_path)
            if not piper_qc_dirs: # Something went wrong in the alignment
                raise ValueError("Piper qc directories under \"{}\" are missing.".format(piper_qc_path))

            # Examine each lane and update the dict with its alignment metrics
            for qc_lane in piper_qc_dirs:
                genome_result = os.path.join(qc_lane, "genome_results.txt")
                # This means that if any of the lanes are missing results, the sequencing run is marked as a failure.
                # We should flag this somehow and send an email at some point.
                if not os.path.isfile(genome_result):
                    raise ValueError("File \"genome_results.txt\" is missing from Piper result directory \"{}\"".format(piper_result_dir))
                # Get the alignment results for this lane
                lane_alignment_metrics = parse_qualimap_results(genome_result)
                # Update the dict for this lane
                update_seq_run_for_lane(seqrun_dict, lane_alignment_metrics)
            seqrun_dict["alignment_status"] = "DONE"

            # Update Charon with the metrics for all the lanes we just parsed
            try:
                # Update the seqrun in the Charon database
                charon_session.seqrun_update(project_id, sample_id, libprep_id, seqrun_id, **seqrun_dict)
            except CharonError as e:
                error_msg = ('Failed to update run alignment status for run "{}" in project {} '
                             'sample {}, library prep {} to  Charon database: {}'.format(fc_id,
                              project_id, sample_id, library_id, e))
                raise RuntimeError(error_msg)
        
        # This is hit if there is any problem parsing all the metrics in the try above
        except ValueError as e:
            error_msg = ("Could not parse alignment results when processing {}/{}/{}/{}: "
                         "{}".format(project_id, sample_id, library_id, seqrun_id, e))
            LOG.error(error_msg)
            ## Processing failed, unsure if alignment actually failed? Should we be resetting the seqrun in Charon?
            ## Consider just falling back to the final else bit below
            charon_session.seqrun_update(project_id, sample_id, libprep_id, seqrun_id, status="FAILED")

    else:
        # Alignment failed (return code > 0), store it as aborted
        error_msg = ('Alignment ended with an error: Piper returned non 0 return code'
                      'currently processing runid {} for project {}, sample {}, libprep {}'.format(fc_id,
                      project_id, sample_id, library_id))
        LOG.error(error_msg)
        charon_session.seqrun_reset(project_id, sample_id, libprep_id, seqrun_id)
        charon_session.seqrun_update(project_id, sample_id, libprep_id, seqrun_id, status="FAILED")


# TODO rethink this possibly, works at the moment
def update_seq_run_for_lane(seqrun_dict, lane_alignment_metrics):
    num_lanes = seqrun_dict.get("lanes")    # This gives None the first time
    seqrun_dict["lanes"] += 1   # Increment
    ## FIXME Change this so the lane_alignment_metrics has a "lane" value
    current_lane = re.match(".+\.(\d)\.bam", lane_alignment_metrics["bam_file"]).group(1)

    fields_to_update = ('mean_coverage',
                        #'mean_autosomal_coverage',
                        'std_coverage',
                        'aligned_bases',
                        'mapped_bases',
                        'mapped_reads',
                        'reads_per_lane',
                        'sequenced_bases',
                        'bam_file',
                        'output_file',
                        'GC_percentage',
                        'mean_mapping_quality',
                        'bases_number',
                        'contigs_number'
                        )
    ## FIXME Change how Charon stores these things? A dict for each attribute seems a little funky
    for field in fields_to_update:
        if not lanes:
            seqrun_dict[field] = {current_lane : lane_alignment_metrics[field]}
        else:
            seqrun_dict[field][current_lane] =  lane_alignment_metrics[field]
    ## FIXME Are we just adding these all together? That doesn't really seem right for an average
    seqrun_dict[field] = seqrun_dict.get("mean_autosomal_coverage", 0) + lane_alignment_metrics["mean_autosomal_coverage"]


def record_process_flowcell(p_handle, workflow, project, sample, libprep, fcid,
                            analysis_module, analysis_dir, config=None):
    LOG.info("Recording process id {} for project {}, sample {}, fcid {} "
             "workflow {}".format(p_handle.pid, project, sample, fcid, workflow))
    project_dict = { "workflow": workflow,
                     "p_handle": p_handle,
                     "analysis_module": analysis_module.__name__,
                     "project_id": project.project_id,
                     "run_dir": analysis_dir
                   }
    with get_shelve_database(config) as db:
        db_key = "{}_{}_{}_{}".format(project, sample, libprep, fcid)
        if db_key in db:
            error_msg = ("Project {}, Sample {}, Library prep {}, fcid {} "
                         "has an entry in the local db. ".format(project, sample, libprep, fcid))
            LOG.warn(error_msg)
            return 

        db[db_key] = project_dict
        LOG.info("Successfully recorded process id {} for Project {}, Sample {}, Library prep {}, fcid {}, "
                 "workflow {}".format(p_handle.pid, project, sample, libprep, fcid,   workflow))


def record_process_sample(p_handle, workflow, project, sample, analysis_module, analysis_dir, config=None):
    LOG.info("Recording process id {} for project {}, sample {}, "
             "workflow {}".format(p_handle.pid, project, sample, workflow))
    project_dict = { "workflow": workflow,
                     "p_handle": p_handle,
                     "analysis_module": analysis_module.__name__,
                     "project_id": project.project_id,
                     "run_dir": analysis_dir
                   }
    with get_shelve_database(config) as db:
        db_key = "{}_{}".format(project, sample)
        if db_key in db:
            error_msg = ("Project {}, Sample {} "
                         "has an entry in the local db. ".format(project, sample))
            LOG.warn(error_msg)
            return 

        db[db_key] = project_dict
        LOG.info("Successfully recorded process id {} for Project {}, Sample {} "
                 "workflow {}".format(p_handle.pid, project, sample, workflow))


# Don't switch the order of these or you'll break everything
@contextlib.contextmanager
@with_ngi_config
def get_shelve_database(config=None, config_file_path=None):
    """Context manager for opening the local process tracking database.
    Closes the db automatically on exit.
    """
    try:
        database_path = config["database"]["record_tracking_db_path"]
    except KeyError as e:
        error_msg = ("Could not get path to process tracking database "
                     "from provided configuration: key missing: {}".format(e))
        raise KeyError(error_msg)
    db = shelve.open(database_path)
    try:
        yield db
    finally:
        db.close()<|MERGE_RESOLUTION|>--- conflicted
+++ resolved
@@ -290,7 +290,6 @@
 
     :raises RuntimeError: If the Charon database could not be updated
     """
-<<<<<<< HEAD
     ## FIXME If the process isn't finished we can just skip this function altogether.
     ##       Change this upstream.
     if return_code is None:     # Alignment is still running
@@ -321,56 +320,6 @@
             ## TODO Should we in fact overwrite the previous results?
             LOG.warn("Sequencing run \"{}\" marked as DONE but writing new alignment results; "
                      "this will overwrite the previous results.".format(fcid))
-=======
-
-    charon_session = CharonSession()
-
-    if return_code is None:
-        alignment_status = "RUNNING"
-    elif return_code == 0:
-        alignment_status = "DONE"
-    else:
-        alignment_status = "FAILED"
-
-
-    ## A.Wedell_13_03 _ P567_101 _ A _ 130611_SN7001298_0148_AH0CCVADXX
-    ## A.Wedell_13_03_P567_102_A_130627_AH0JYUADXX
-    information_to_extract = re.compile("([a-zA-Z]\.[a-zA-Z]*_\d*_\d*)_(P\d*_\d*)_([A-Z])_(\d{6}_.+_\d{4}_.+)")
-    project_name = information_to_extract.match(job_id).group(1)
-    project_id   = get_project_id_from_name(project_name)
-    sample_id    = information_to_extract.match(job_id).group(2)
-    library_id   = information_to_extract.match(job_id).group(3)
-    fc_id       = information_to_extract.match(job_id).group(4)
-
-    information_to_extract_fc_id = re.compile("(\d{6})_(.+)_(\d{4})_(.+)")
-    run_id_piper = information_to_extract_fc_id.match(fc_id).group(4)
-
-    #this returns the correct seq eun for this library, sample, project
-    url = charon_session.construct_charon_url("seqrun", project_id, sample_id, library_id, fc_id)
-    try:
-        seq_run_to_update_dict_response = charon_session.get(url)
-    except (RuntimeError, ValueError) as e:
-        error_msg = ('Error accessing database for project "{}", sample {}; '
-                     'could not update Charon while performing best practice: '
-                     '{}'.format(project_id, sample_id,  e))
-        raise RuntimeError(error_msg)
-    seq_run_to_update_dict = seq_run_to_update_dict_response.json()
-
-
-    all_algn_completed = True  # this variable is used to check that all alignments have a result
-    #no I can start to put things
-    if return_code is None:
-        seq_run_to_update_dict["alignment_status"]="RUNNING" #mark on charon that we are aligning this run
-    elif return_code == 0:
-        #in this case I need to update the alignment statistics for each lane in this seq run
-        if "alignment_status" in seq_run_to_update_dict and seq_run_to_update_dict["alignment_status"] == "DONE":
-            warn_msg = ('Sequencing run {} already declared finished but now re-updaiting it '
-                        'this will couse over-writing of all fields'.format(fc_id))
-            LOG.warn(warn_msg)
-            #TODO: need to delete seq_rrun_to_update_dict
-
-        seq_run_to_update_dict["lanes"] = 0 #set this to zero so I know that I can over-write the fields
->>>>>>> 133b634a
 
         try:
             # Find all the appropriate files
@@ -405,7 +354,7 @@
                              'sample {}, library prep {} to  Charon database: {}'.format(fc_id,
                               project_id, sample_id, library_id, e))
                 raise RuntimeError(error_msg)
-        
+
         # This is hit if there is any problem parsing all the metrics in the try above
         except ValueError as e:
             error_msg = ("Could not parse alignment results when processing {}/{}/{}/{}: "
