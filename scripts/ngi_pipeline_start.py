#!/bin/env python
""" Main entry point for the ngi_pipeline.

It can either start the Tornado server that will trigger analysis on the processing
cluster (UPPMAX for NGI), or trigger analysis itself.
"""
from __future__ import print_function

import argparse
import glob
import importlib
import inflect
import os
import shutil
import sys

from ngi_pipeline.conductor import flowcell
from ngi_pipeline.conductor import launchers
from ngi_pipeline.conductor.flowcell import organize_projects_from_flowcell, \
                                            setup_analysis_directory_structure
from ngi_pipeline.database.classes import CharonError
from ngi_pipeline.database.filesystem import create_charon_entries_from_project
from ngi_pipeline.engines import qc_ngi
from ngi_pipeline.log.loggers import minimal_logger
from ngi_pipeline.server import main as server_main
<<<<<<< HEAD
from ngi_pipeline.utils.charon import reset_charon_records_by_object, \
                                      reset_charon_records_by_name
=======
from ngi_pipeline.utils.charon import find_projects_from_samples
>>>>>>> 53dcdcf6
from ngi_pipeline.utils.filesystem import locate_project, recreate_project_from_filesystem
from ngi_pipeline.utils.parsers import parse_samples_from_vcf

LOG = minimal_logger(os.path.basename(__file__))
inflector = inflect.engine()

def validate_dangerous_user_thing(action=("do SOMETHING that Mario thinks you "
                                          "should BE WARNED about"),
                                  setting_name=None,
                                  warning=None):
    if warning:
        print(warning, file=sys.stderr)
    else:
        print("WARNING: you have told this script to {action}! "
              "Are you sure??".format(action=action), file=sys.stderr)
    attempts = 0
    return_value = False
    while not return_value:
        if attempts < 3:
            attempts += 1
            user_input = raw_input("Confirm by typing 'yes' or 'no' "
                                   "({}): ".format(attempts)).lower()
            if user_input not in ('yes', 'no'):
                continue
            elif user_input == 'yes':
                return_value = True
            elif user_input == 'no':
                break
    if return_value:
        print("Confirmed!\n----", file=sys.stderr)
        return True
    else:
        message = "No confirmation received; "
        if setting_name:
            message += "setting {} to False.".format(setting_name)
        else:
            message += "not proceeding with action."
        message += "\n----"
        print(message, file=sys.stderr)
        return False


class ArgumentParserWithTheFlagsThatIWant(argparse.ArgumentParser):
    def __init__(self, *args, **kwargs):
        super(ArgumentParserWithTheFlagsThatIWant, self).__init__(*args,
                formatter_class=argparse.ArgumentDefaultsHelpFormatter, **kwargs)
        self.add_argument("-f", "--restart-failed", dest="restart_failed_jobs", action="store_true",
                help=("Restart jobs marked as 'FAILED' in Charon"))
        self.add_argument("-d", "--restart-done", dest="restart_finished_jobs", action="store_true",
                help=("Restart jobs marked as DONE in Charon."))
        self.add_argument("-r", "--restart-running", dest="restart_running_jobs", action="store_true",
                help=("Restart jobs marked as UNDER_ANALYSIS in Charon. Use with care."))
        self.add_argument("-a", "--restart-all", dest="restart_all_jobs", action="store_true",
                help=("Just start any kind of job you can get your hands on regardless of status."))
        self.add_argument("-s", "--sample", dest="restrict_to_samples", action="append",
                help=("Restrict analysis to these samples. "
                      "Use flag multiple times for multiple samples."))

if __name__ == "__main__":

    parser = argparse.ArgumentParser(description="Launch NGI pipeline")
    subparsers = parser.add_subparsers(help="Choose the mode to run")
    parser.add_argument("-v", "--verbose", dest="quiet", action="store_false",
            help=("Send mails (INFO/WARN/ERROR); default False."))

    # Add subparser for the server
    parser_server = subparsers.add_parser('server', help="Start ngi_pipeline server")
    parser_server.add_argument('-p', '--port', type=int,
            help="Port on which to listen for incoming connections")


    # Add subparser for organization
    parser_organize = subparsers.add_parser('organize',
            help="Organize one or more demultiplexed flowcells into project/sample/libprep/seqrun format.")
    subparsers_organize = parser_organize.add_subparsers(help='Choose unit to analyze')
    # Add sub-subparser for flowcell organization
    organize_flowcell = subparsers_organize.add_parser('flowcell',
            formatter_class=argparse.ArgumentDefaultsHelpFormatter,
            help='Organize one or more demultiplexed flowcells, populating Charon with relevant data.')
    organize_flowcell.add_argument("organize_fc_dirs", nargs="+",
            help=("The paths to the Illumina demultiplexed fc directories to organize"))
    organize_flowcell.add_argument("-l", "--fallback-libprep", default=None,
            help=("If no libprep is supplied in the SampleSheet.csv or in Charon, "
                  "use this value when creating records in Charon. (Optional)"))
    organize_flowcell.add_argument("-w", "--sequencing-facility", default="NGI-S", choices=('NGI-S', 'NGI-U'),
            help="The facility where sequencing was performed.")
    organize_flowcell.add_argument("-b", "--best_practice_analysis", default="whole_genome_reseq",
            help="The best practice analysis to run for this project or projects.")
    organize_flowcell.add_argument("-f", "--force", dest="force_update", action="store_true",
            help="Force updating Charon projects. Danger danger danger. This will overwrite things.")
    organize_flowcell.add_argument("-d", "--delete", dest="delete_existing", action="store_true",
            help="Delete existing projects in Charon. Similarly dangerous.")
    organize_flowcell.add_argument("--force-create-project", action="store_true",
            help="TESTING ONLY: Create a project if it does not exist in Charon "
                 "using the project name as the project id.")
    organize_flowcell.add_argument("-s", "--sample", dest="restrict_to_samples", action="append",
            help="Restrict processing to these samples. Use flag multiple times for multiple samples.")
    organize_flowcell.add_argument("-p", "--project", dest="restrict_to_projects", action="append",
            help="Restrict processing to these projects. Use flag multiple times for multiple projects.")

    # Add subparser for deletion
    parser_delete = subparsers.add_parser('delete', help="Delete data systematically.")
    subparsers_delete = parser_delete.add_subparsers(help="Choose unit to delete.")
    delete_analysis = subparsers_delete.add_parser('analysis', help="Delete analysis files.")
    delete_analysis.add_argument("delete_proj_analysis", nargs="+",
            help=("The name of the project whose analysis you would delete.\n"
                  "NOTE: if no analysis engine is specified, entire project "
                  "analysis directory will be deleted."))
    delete_analysis.add_argument("-e", "--engine",
            help=("The engine whose  analysis data you would delete. Only required"
                  "for full project analysis deletion (not with specific samples."))
    delete_analysis.add_argument("-s", "--sample", dest="restrict_to_samples", action="append",
            help=("Restrict deletion to these samples. Use flag multiple times "
                  "for multiple samples.\nNOTE: requires engine has implemented "
                  "individual sample removal functionality."))
    delete_analysis.add_argument("-c", "--reset-charon", action="store_true",
            help=("Reset status values in Charon when deleting analyses for "
                  "a project/sample."))

    # Add subparser for analysis
    parser_analyze = subparsers.add_parser('analyze', help="Launch analysis.")
    subparsers_analyze = parser_analyze.add_subparsers(parser_class=ArgumentParserWithTheFlagsThatIWant,
            help='Choose unit to analyze')
    # Add sub-subparser for flowcell analysis
    analyze_flowcell = subparsers_analyze.add_parser('flowcell',
            help='Start analysis of raw flowcells')
    analyze_flowcell.add_argument("-k", "--keep-existing-data", action="store_true",
            help="Keep/re-use existing analysis data when launching new analyses.")
    analyze_flowcell.add_argument("--no-qc", action="store_true",
            help="Skip qc analysis.")
    analyze_flowcell.add_argument("analyze_fc_dirs", nargs="+",
            help=("The path to one or more demultiplexed Illumina flowcell "
                  "directories to process and analyze."))
    analyze_flowcell.add_argument("-p", "--project", dest="restrict_to_projects", action="append",
            help=("Restrict analysis to these projects. "
                  "Use flag multiple times for multiple projects."))
    # Add sub-subparser for project analysis
    analyze_project = subparsers_analyze.add_parser('project',
            help='Start the analysis of a pre-parsed project.')
    analyze_project.add_argument("-k", "--keep-existing-data", action="store_true",
            help="Keep/re-use existing analysis data when launching new analyses.")
    analyze_project.add_argument("--no-qc", action="store_true",
            help="Skip qc analysis.")
    analyze_project.add_argument('analyze_project_dirs', nargs='+',
            help='The path to the project folder to be analyzed.')

    # Add subparser for qc
    parser_qc = subparsers.add_parser('qc', help='Launch QC analysis.')
    subparsers_qc = parser_qc.add_subparsers(help='Choose unit to analyze')
    # Add sub-subparser for flowcell qc
    qc_flowcell = subparsers_qc.add_parser('flowcell',
            help='Start QC analysis of raw flowcells.')
    qc_flowcell.add_argument("-r", "--rerun", action="store_true",
            help='Force the rerun of the qc analysis if output files already exist.')
    qc_flowcell.add_argument("-l", "--fallback-libprep", default=None,
            help=("If no libprep is supplied in the SampleSheet.csv or in Charon, "
                  "use this value when creating records in Charon. (Optional)"))
    qc_flowcell.add_argument("-w", "--sequencing-facility", default="NGI-S", choices=('NGI-S', 'NGI-U'),
            help="The facility where sequencing was performed.")
    qc_flowcell.add_argument("-b", "--best_practice_analysis", default="whole_genome_reseq",
            help="The best practice analysis to run for this project or projects.")
    qc_flowcell.add_argument("-f", "--force", dest="force_update", action="store_true",
            help="Force updating Charon projects. Danger danger danger. This will overwrite things.")
    qc_flowcell.add_argument("-d", "--delete", dest="delete_existing", action="store_true",
            help="Delete existing projects in Charon. Similarly dangerous.")
    qc_flowcell.add_argument("-s", "--sample", dest="restrict_to_samples", action="append",
            help=("Restrict analysis to these samples. Use flag multiple times for multiple samples."))
    qc_flowcell.add_argument("-p", "--project", dest="restrict_to_projects", action="append",
            help="Restrict processing to these projects. Use flag multiple times for multiple projects.")
    qc_flowcell.add_argument("qc_flowcell_dirs", nargs="+",
            help=("The path to one or more demultiplexed Illumina flowcell "
                  "directories to process and run through QC analysis."))
    # Add sub-subparser for project qc
    qc_project = subparsers_qc.add_parser('project',
            help='Start QC analysis of a pre-parsed project directory.')
    qc_project.add_argument("-f", "--force-rerun", action="store_true",
            help='Force the rerun of the qc analysis if output files already exist.')
    qc_project.add_argument("-s", "--sample", dest="restrict_to_samples", action="append",
            help=("Restrict analysis to these samples. Use flag multiple times for multiple samples."))
    qc_project.add_argument("qc_project_dirs", nargs="+",
            help=("The path to one or more pre-parsed project directories to "
                  "run through QC analysis."))


    # Add subparser for genotyping
    parser_genotype = subparsers.add_parser('genotype', help="Launch genotype concordance analysis.")
    subparsers_genotype = parser_genotype.add_subparsers(parser_class=ArgumentParserWithTheFlagsThatIWant,
            help="Choose unit to analyze.")
    # Add sub-subparser for project genotyping
    genotype_project = subparsers_genotype.add_parser('project',
            help="Start genotype analysis for all samples in a project")
    genotype_project.add_argument("genotype_project_dirs", nargs="*",
            help=("The path to one or more pre-parsed project directories to "
                  "run through genotype concordance analysis. If not specified, "
                  "all samples in vcf file are genotyped if possible. (Optional)"))
    genotype_project.add_argument("-g", "--genotype-file", action="store", required=True,
            help="The path to the genotype VCF file.")
    # Add sub-subparser for sample genotyping
    #genotype_sample = subparsers_genotype.add_parser('sample',
    #        help="Start genotype analysis for one specific sample in a project.")


    args = parser.parse_args()

    # These options are available only if the script has been called with the 'analyze' option
    restart_all_jobs = args.__dict__.get('restart_all_jobs')
    if restart_all_jobs:
        if not args.__dict__.get("keep_existing_data"):
            # Validate if not keep_existing_data
            restart_all_jobs = validate_dangerous_user_thing(action=("restart all FAILED, RUNNING, "
                                                                     "and FINISHED jobs, deleting "
                                                                     "previous analyses"))
        if restart_all_jobs: # 'if' b.c. there's no 'if STILL' operator (kludge kludge kludge)
            args.restart_failed_jobs = True
            args.restart_finished_jobs = True
            args.restart_running_jobs = True
    else:
        if not args.__dict__.get("keep_existing_data"):
            if args.__dict__.get("restart_failed_jobs"):
                args.restart_failed_jobs = \
                    validate_dangerous_user_thing(action=("restart FAILED jobs, deleting "
                                                          "previous analysies files"))
            if args.__dict__.get("restart_finished_jobs"):
                args.restart_finished_jobs = \
                    validate_dangerous_user_thing(action=("restart FINISHED jobs, deleting "
                                                          "previous analysis files"))
            if args.__dict__.get("restart_running_jobs"):
                args.restart_finished_jobs = \
                    validate_dangerous_user_thing(action=("restart RUNNING jobs, deleting "
                                                          "previous analysis files"))
    # Charon-specific arguments ('organize', 'analyze', 'qc')
    if args.__dict__.get("force_update"):
        args.force_update = \
                validate_dangerous_user_thing("overwrite existing data in Charon")
    if args.__dict__.get("delete_existing"):
        args.delete_existing = \
                validate_dangerous_user_thing("delete existing data in Charon")


    # Finally execute corresponding functions

    ## Analyze Flowcell
    if 'analyze_fc_dirs' in args:
        LOG.info('Starting flowcell analysis of flowcell {} '
                 '{}'.format(inflector.plural("directory", len(args.analyze_fc_dirs)),
                             ", ".join(args.analyze_fc_dirs)))
        flowcell.process_demultiplexed_flowcells(args.analyze_fc_dirs,
                                                 args.restrict_to_projects,
                                                 args.restrict_to_samples,
                                                 args.restart_failed_jobs,
                                                 args.restart_finished_jobs,
                                                 args.restart_running_jobs,
                                                 keep_existing_data=args.keep_existing_data,
                                                 no_qc=args.no_qc,
                                                 quiet=args.quiet,
                                                 manual=True)

    ## Analyze Project
    elif 'analyze_project_dirs' in args:
        for analyze_project_dir in args.analyze_project_dirs:
            try:
                project_dir = locate_project(analyze_project_dir)
            except ValueError as e:
                LOG.error(e)
                continue
            project_obj = \
                    recreate_project_from_filesystem(project_dir=project_dir,
                                                     restrict_to_samples=args.restrict_to_samples)
            launchers.launch_analysis([project_obj],
                                      restart_failed_jobs=args.restart_failed_jobs,
                                      restart_finished_jobs=args.restart_finished_jobs,
                                      restart_running_jobs=args.restart_running_jobs,
                                      keep_existing_data=args.keep_existing_data,
                                      no_qc=args.no_qc,
                                      quiet=args.quiet,
                                      manual=True)

    elif 'delete_proj_analysis' in args:
        from ngi_pipeline.conductor.launchers import get_engine_for_bp
        delete_proj_analysis_list = list(set(args.delete_proj_analysis))
        for delete_proj_analysis in delete_proj_analysis_list:
            if args.restrict_to_samples:
                try:
                    project_dir = locate_project(delete_proj_analysis)
                except ValueError as e:
                    LOG.error(e)
                    continue
                # Remove specific samples from the project if this code is implemented
                project_obj = \
                        recreate_project_from_filesystem(project_dir=project_dir,
                                                         restrict_to_samples=args.restrict_to_samples)
                if not project_obj.samples:
                    LOG.error("No samples found for project {}. Skipping.".format(project_obj))
                    continue
                try:
                    analysis_module = get_engine_for_bp(project_obj)
                except Exception as e:
                    if args.engine:
                        # Try to import using the user-supplied engine
                        analysis_engine = args.engine
                        if not analysis_engine.startswith("ngi_pipeline.engines."):
                            analysis_engine = "ngi_pipeline.engines." + analysis_engine
                        try:
                            analysis_module = importlib.import_module(analysis_engine)
                        except ImportError:
                            LOG.error('Analysis engine for project "{}" could not '
                                      'be determined from Charon and user-supplied '
                                      'engine "{}" was not importable.'.format(project_obj,
                                                                               analysis_engine))
                            continue
                    else:
                        LOG.error('Analysis engine for project "{}" could not '
                                  'be determined from Charon and no value was '
                                  'supplied. Skipping. ({})'.format(project_obj, e))
                        continue
                if args.engine and args.engine not in analysis_module.__name__:
                    LOG.error('Engine "{}" was specified for project "{}" but Charon '
                              'indicates engine is "{}". This parameter is not '
                              'required for individual sample deletion as it is '
                              'loaded from Charon. Skipping.'.format(args.engine,
                                                                     project_obj,
                                                                     analysis_module.__name__))
                    continue
                if validate_dangerous_user_thing( \
                        action=('delete the following sample analyses for engine "{}": '
                                 '{}'.format(analysis_module.__name__,
                                             ", ".join(
                                                 [s.name for s in project_obj.samples.values()])))):
                    try:
                        analysis_module.utils.remove_previous_sample_analyses(project_obj)
                    except AttributeError:
                        LOG.error('Analysis module "{}" has not implemented '
                                  'the function "utils.remove_previous_sample_analyses, '
                                  'so individual sample analyses cannot be removed. '
                                  'Skipping project analysis deletion for project '
                                  '"{}"'.format(analysis_module.__name__, project_obj))
                        continue
                    try:
                        reset_charon_records_by_object(project_obj)
                    except CharonError as e:
                        LOG.error("Error when resetting Charon records for project "
                                  "{}: {}".format(project_obj, e))
            else:
                try:
                    delete_tree_path = locate_project(delete_proj_analysis, subdir="ANALYSIS")
                except ValueError as e:
                    LOG.error(e)
                    continue
                delete_symlink_path = None
                for item in glob.glob(os.path.join(os.path.split(delete_tree_path)[0], "*")):
                    if os.path.islink(item):
                        if os.path.realpath(item) == delete_tree_path:
                            delete_symlink_path = item
                if args.engine:
                    delete_tree_path = os.path.join(delete_tree_path, args.engine)
                    if not os.path.exists(delete_tree_path):
                        LOG.error('User-specified engine analysis path does not '
                                  'exist; skipping: {}'.format(delete_tree_path))
                        continue
                    if delete_symlink_path:
                        delete_symlink_path = os.path.join(delete_symlink_path, args.engine)
                if validate_dangerous_user_thing(action=('delete ALL ANALYSIS files '
                                                         'under {} and RESET ALL '
                                                         'CHARON RECORDS for this '
                                                         'project'.format(delete_tree_path))):
                    try:
                        LOG.info("Deleting {}...".format(delete_tree_path))
                        shutil.rmtree(delete_tree_path)
                        LOG.info("Deleted {}".format(delete_tree_path))
                    except OSError as e:
                        LOG.error('Error when deleting {}: {}'.format(delete_tree_path, e))
                    if delete_symlink_path:
                        try:
                            LOG.info("Unlinking symlink {}...".format(delete_symlink_path))
                            os.unlink(delete_symlink_path)
                            LOG.info("Removed symlink {}".format(delete_symlink_path))
                        except OSError as e:
                            LOG.error("Error when unlinking {}: {}".format(delete_symlink_path, e))
                    try:
                        reset_charon_records_by_name(delete_proj_analysis)
                    except CharonError as e:
                        LOG.error("Error when resetting Charon records for project "
                                  "{}: {}".format(delete_proj_analysis, e))


    ## QC Flowcell
    elif 'qc_flowcell_dirs' in args:
        qc_flowcell_dirs_list = list(set(args.qc_flowcell_dirs))
        LOG.info("Organizing flowcell {} {}".format(inflector.plural("directory",
                                                                     len(qc_flowcell_dirs_list)),
                                                    ", ".join(qc_flowcell_dirs_list)))
        projects_to_analyze = \
                organize_projects_from_flowcell(demux_fcid_dirs=qc_flowcell_dirs_list,
                                                restrict_to_projects=args.restrict_to_projects,
                                                restrict_to_samples=args.restrict_to_samples,
                                                fallback_libprep=args.fallback_libprep,
                                                quiet=args.quiet)
        for project in projects_to_analyze:
            try:
                create_charon_entries_from_project(project=project,
                                                   best_practice_analysis=args.best_practice_analysis,
                                                   sequencing_facility=args.sequencing_facility,
                                                   force_overwrite=args.force_update,
                                                   delete_existing=args.delete_existing)
            except Exception as e:
                print(e, file=sys.stderr)
        LOG.info("Done with organization.")
        for project in projects_to_analyze:
            for sample in project:
                qc_ngi.launchers.analyze(project, sample, quiet=args.quiet)

    ## QC Project
    elif 'qc_project_dirs' in args:
        for qc_project_dir in args.qc_project_dirs:
            project = recreate_project_from_filesystem(project_dir=qc_project_dir,
                                                       restrict_to_samples=args.restrict_to_samples)
            if not project.samples:
                LOG.info('No samples found for project {} (path {})'.format(project.project_id,
                                                                            qc_project_dir))
            for sample in project:
                qc_ngi.launchers.analyze(project, sample, quiet=args.quiet)

    ## Organize Flowcell
    elif 'organize_fc_dirs' in args:
        organize_fc_dirs_list = list(set(args.organize_fc_dirs))
        LOG.info("Organizing flowcell {} {}".format(inflector.plural("directory",
                                                                     len(organize_fc_dirs_list)),
                                                    ", ".join(organize_fc_dirs_list)))
        projects_to_analyze = \
                organize_projects_from_flowcell(demux_fcid_dirs=organize_fc_dirs_list,
                                                restrict_to_projects=args.restrict_to_projects,
                                                restrict_to_samples=args.restrict_to_samples,
                                                fallback_libprep=args.fallback_libprep,
                                                quiet=args.quiet)
        for project in projects_to_analyze:
            try:
                create_charon_entries_from_project(project=project,
                                                   best_practice_analysis=args.best_practice_analysis,
                                                   sequencing_facility=args.sequencing_facility,
                                                   force_overwrite=args.force_update,
                                                   delete_existing=args.delete_existing)
            except Exception as e:
                print(e, file=sys.stderr)
        LOG.info("Done with organization.")

    elif 'genotype_project_dirs' in args:
        from ngi_pipeline.engines import piper_ngi
        genotype_file_path = args.genotype_file
        project_obj_list = []
        if not args.genotype_project_dirs:
            LOG.info('No projects specified; running genotype analysis for all '
                     'samples present in VCF file.')
            # User passed only the genotype file; try to determine samples/projects
            # from vcf file
            projects_samples_dict = \
                    find_projects_from_samples(parse_samples_from_vcf(genotype_file_path))
            for project_id, samples in projects_samples_dict.iteritems():
                try:
                    path_to_project = locate_project(project_id)
                except ValueError:
                    # Project has not yet been organized from flowcell level
                    LOG.warn('Project "{}" has not yet been organized from '
                             'flowcell to project level; skipping.'.format(project_id))
                    continue
                project = recreate_project_from_filesystem(project_dir=path_to_project,
                                                           restrict_to_samples=samples)
                project_obj_list.append(project)
        else:
            for genotype_project_dir in args.genotype_project_dirs:
                LOG.info("Starting genotype analysis of project {} with genotype "
                         "file {}".format(genotype_project_dir, genotype_file_path))
                project = recreate_project_from_filesystem(project_dir=genotype_project_dir,
                                                           restrict_to_samples=args.restrict_to_samples)
                project_obj_list.append(project)
        for project in project_obj_list:
            for sample in project:
                piper_ngi.launchers.analyze(project, sample,
                                            genotype_file=genotype_file_path,
                                            restart_finished_jobs=args.restart_finished_jobs,
                                            restart_running_jobs=args.restart_running_jobs,
                                            level="genotype")

    ## Server
    elif 'port' in args:
        LOG.info('Starting ngi_pipeline server at port {}'.format(args.port))
        server_main.start(args.port)<|MERGE_RESOLUTION|>--- conflicted
+++ resolved
@@ -23,12 +23,9 @@
 from ngi_pipeline.engines import qc_ngi
 from ngi_pipeline.log.loggers import minimal_logger
 from ngi_pipeline.server import main as server_main
-<<<<<<< HEAD
-from ngi_pipeline.utils.charon import reset_charon_records_by_object, \
+from ngi_pipeline.utils.charon import find_projects_from_samples, \
+                                      reset_charon_records_by_object, \
                                       reset_charon_records_by_name
-=======
-from ngi_pipeline.utils.charon import find_projects_from_samples
->>>>>>> 53dcdcf6
 from ngi_pipeline.utils.filesystem import locate_project, recreate_project_from_filesystem
 from ngi_pipeline.utils.parsers import parse_samples_from_vcf
 
