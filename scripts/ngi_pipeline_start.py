#!/bin/env python
""" Main entry point for the ngi_pipeline.

It can either start the Tornado server that will trigger analysis on the processing
cluster (UPPMAX for NGI), or trigger analysis itself.
"""
from __future__ import print_function

import argparse
import inflect
import os
import sys

from ngi_pipeline.conductor import flowcell
from ngi_pipeline.conductor import launchers
from ngi_pipeline.conductor.flowcell import setup_analysis_directory_structure
from ngi_pipeline.database.filesystem import create_charon_entries_from_project
from ngi_pipeline.log.loggers import minimal_logger
from ngi_pipeline.server import main as server_main
from ngi_pipeline.utils.filesystem import recreate_project_from_filesystem

LOG = minimal_logger("ngi_pipeline_start")
inflector = inflect.engine()

def validate_dangerous_user_thing(action="do SOMETHING that Mario thinks you should BE WARNED about",
                                  setting_name=None,
                                  warning=None):
    if warning:
        print(warning, file=sys.stderr)
    else:
        print("WARNING: you have told this script to {action}! Are you sure??".format(action=action), file=sys.stderr)
    attempts = 0
    return_value = False
    while not return_value:
        if attempts < 3:
            attempts += 1
            user_input = raw_input("Confirm by typing 'yes' or 'no' ({}): ".format(attempts)).lower()
            if user_input not in ('yes', 'no'):
                continue
            elif user_input == 'yes':
                return_value = True
            elif user_input == 'no':
                break
    if return_value:
        print("Confirmed!\n----", file=sys.stderr)
        return True
    else:
        message = "No confirmation received; "
        if setting_name:
            message += "setting {} to False.".format(setting_name)
        else:
            message += "not proceeding with action."
        message += "\n----"
        print(message, file=sys.stderr)
        return False


class ArgumentParserWithTheFlagsThatIWant(argparse.ArgumentParser):
    def __init__(self, *args, **kwargs):
        super(ArgumentParserWithTheFlagsThatIWant, self).__init__(*args,
                formatter_class=argparse.ArgumentDefaultsHelpFormatter, **kwargs)
        self.add_argument("-f", "--restart-failed", dest="restart_failed_jobs", action="store_true",
                help=("Restart jobs marked as 'FAILED' in Charon"))
        self.add_argument("-d", "--restart-done", dest="restart_finished_jobs", action="store_true",
                help=("Restart jobs marked as DONE in Charon."))
        self.add_argument("-r", "--restart-running", dest="restart_running_jobs", action="store_true",
                help=("Restart jobs marked as UNDER_ANALYSIS in Charon. Use with care."))
        self.add_argument("-a", "--restart-all", dest="restart_all_jobs", action="store_true",
                help=("Just start any kind of job you can get your hands on regardless of status."))
        self.add_argument("-s", "--sample", dest= "restrict_to_samples", action="append",
                help=("Restrict analysis to these samples. "
                      "Use flag multiple times for multiple samples."))

if __name__ == "__main__":

    parser = argparse.ArgumentParser(description="Launch NGI pipeline")
    subparsers = parser.add_subparsers(help="Choose the mode to run")
    parser.add_argument("-q", "--quiet", dest="quiet", action="store_true",
            help=("No mails will be sent. "))

    # Add subparser for the server
    parser_server = subparsers.add_parser('server', help="Start ngi_pipeline server")
    parser_server.add_argument('-p', '--port', type=int,
            help="Port on which to listen for incoming connections")


    # Add subparser for organization
    parser_organize = subparsers.add_parser('organize',
            help="Organize one or more demultiplexed flowcells into project/sample/libprep/seqrun format.")
    subparsers_organize = parser_organize.add_subparsers(help='Choose unit to analyze')
    # Add sub-subparser for flowcell organization
    organize_flowcell = subparsers_organize.add_parser('flowcell',
            formatter_class=argparse.ArgumentDefaultsHelpFormatter,
            help='Organize one or more demultiplexed flowcells, populating Charon with relevant data.')
    organize_flowcell.add_argument("organize_fc_dirs", nargs="+",
            help=("The paths to the Illumina demultiplexed fc directories to organize"))
    organize_flowcell.add_argument("-l", "--fallback-libprep",
            help=("If no libprep is supplied in the SampleSheet.csv or in Charon, "
                  "use this value when creating records in Charon. (Optional)"))
    ## NOTE this bit of code not currently in use but could use later
    #parser.add_argument("-a", "--already-parsed", action="store_true",
	#		help="Set this flag if the input path is an already-parsed Project/Sample/Libprep/Seqrun tree, as opposed to a raw flowcell.")
    organize_flowcell.add_argument("-w", "--sequencing-facility", default="NGI-S", choices=('NGI-S', 'NGI-U'),
            help="The facility where sequencing was performed.")
    organize_flowcell.add_argument("-b", "--best_practice_analysis", default="whole_genome_reseq",
            help="The best practice analysis to run for this project or projects.")
    organize_flowcell.add_argument("-f", "--force", dest="force_update", action="store_true",
            help="Force updating Charon projects. Danger danger danger. This will overwrite things.")
    organize_flowcell.add_argument("-d", "--delete", dest="delete_existing", action="store_true",
            help="Delete existing projects in Charon. Similarly dangerous.")
    organize_flowcell.add_argument("--force-create-project", action="store_true",
            help="TESTING ONLY: Create a project if it does not exist in Charon using the project name as the project id.")
    organize_flowcell.add_argument("-s", "--sample", dest="restrict_to_samples", action="append",
            help="Restrict processing to these samples. Use flag multiple times for multiple samples.")
    organize_flowcell.add_argument("-p", "--project", dest="restrict_to_projects", action="append",
            help="Restrict processing to these projects. Use flag multiple times for multiple projects.")


    # Add subparser for analysis
    parser_analyze = subparsers.add_parser('analyze', help="Launch analysis.")
    subparsers_analyze = parser_analyze.add_subparsers(parser_class=ArgumentParserWithTheFlagsThatIWant,
            help='Choose unit to analyze')
    # Add sub-subparser for flowcell analysis
    analyze_flowcell = subparsers_analyze.add_parser('flowcell',
            help='Start analysis of raw flowcells')
    analyze_flowcell.add_argument("analyze_fc_dirs", nargs="+",
            help=("The path to one or more demultiplexed Illumina flowcell "
                  "directories to process and analyze."))
    analyze_flowcell.add_argument("-p", "--project", dest="restrict_to_projects", action="append",
            help=("Restrict analysis to these projects. "
                  "Use flag multiple times for multiple projects."))
    # Add sub-subparser for project analysis
    ### TODO change to work with multiple projects
    project_group = subparsers_analyze.add_parser('project',
            help='Start the analysis of a pre-parsed project.')
    project_group.add_argument('analyze_project_dir', action='store',
            help='The path to the project folder to be analyzed.')


    args = parser.parse_args()

    # These options are available only if the script has been called with the 'analyze' option
    if args.__dict__.get('restart_all_jobs'):
        if validate_dangerous_user_thing(action=("restart all FAILED, RUNNING, "
                                                 "and FINISHED jobs, deleting "
                                                 "previous analyses")):
            args.restart_failed_jobs = True
            args.restart_finished_jobs = True
            args.restart_running_jobs = True
    else:
        if args.__dict__.get("restart_failed_jobs"):
            args.restart_failed_jobs = \
                validate_dangerous_user_thing(action=("restart FAILED jobs, deleting "
                                                      "previous analysies files"))
        if args.__dict__.get("restart_finished_jobs"):
            args.restart_finished_jobs = \
                validate_dangerous_user_thing(action=("restart FINISHED jobs, deleting "
                                                      "previous analyseis files"))
        if args.__dict__.get("restart_running_jobs"):
            args.restart_finished_jobs = \
                validate_dangerous_user_thing(action=("restart RUNNING jobs, deleting "
                                                      "previous analysis files"))
    # Charon-specific arguments ('organize' or 'analyze')
    if args.__dict__.get("force_update"):
        args.force_update = \
                validate_dangerous_user_thing("overwrite existing data in Charon")
    if args.__dict__.get("delete_existing"):
        args.delete_existing = \
                validate_dangerous_user_thing("delete existing data in Charon")

<<<<<<< HEAD

    import ipdb; ipdb.set_trace()
=======
>>>>>>> 38eaa3f9

    # Finally execute corresponding functions
    if 'analyze_fc_dirs' in args:
        LOG.info('Starting flowcell analysis of flowcell {} '
                 '{}'.format(inflector.plural("directory", len(args.analyze_fc_dirs)),
                                            ", ".join(args.analyze_fc_dirs)))
        flowcell.process_demultiplexed_flowcells(args.analyze_fc_dirs,
                                                 args.restrict_to_projects,
                                                 args.restrict_to_samples,
                                                 args.restart_failed_jobs,
                                                 args.restart_finished_jobs,
                                                 args.restart_running_jobs,
                                                 quiet=args.quiet,
                                                 manual=True)

    ### TODO change to work with multiple projects
    elif 'analyze_project_dir' in args:
        project = recreate_project_from_filesystem(project_dir=args.analyze_project_dir,
                                                   restrict_to_samples=args.restrict_to_samples)
        if project and os.path.split(project.base_path)[1] == "DATA":
            project.base_path = os.path.split(project.base_path)[0]
        launchers.launch_analysis([project],
                                  restart_failed_jobs=args.restart_failed_jobs,
                                  restart_finished_jobs=args.restart_finished_jobs,
                                  restart_running_jobs=args.restart_running_jobs,
                                  quiet=args.quiet,
                                  manual=True)

    elif 'organize_fc_dirs' in args:
        if not args.restrict_to_projects: args.restrict_to_projects = []
        if not args.restrict_to_samples: args.restrict_to_samples = []
        organize_fc_dirs_set = set(args.organize_fc_dirs)
        LOG.info("Organizing flowcell {} {}".format(inflector.plural("directory",
                                                                     len(organize_fc_dirs_set)),
                                                    ", ".join(organize_fc_dirs_set)))
        projects_to_analyze = dict()
        ## NOTE this bit of code not currently in use but could use later
        #if args.already_parsed: # Starting from Project/Sample/Libprep/Seqrun tree format
        #    for organize_fc_dir in organize_fc_dirs_set:
        #        p = recreate_project_from_filesystem(organize_fc_dir,
        #                                             force_create_project=args.force_create_project)
        #        projects_to_analyze[p.name] = p
        #else: # Raw illumina flowcell
        for organize_fc_dir in organize_fc_dirs_set:
            projects_to_analyze = setup_analysis_directory_structure(fc_dir=organize_fc_dir,
                                                                     projects_to_analyze=projects_to_analyze,
                                                                     restrict_to_projects=args.restrict_to_projects,
                                                                     restrict_to_samples=args.restrict_to_samples,
                                                                     fallback_libprep=args.fallback_libprep,
                                                                     quiet=args.quiet)
        if not projects_to_analyze:
            raise ValueError('No projects found to process in flowcells '
                             '"{}" or there was an error gathering required '
                             'information.'.format(",".join(organize_fc_dirs_set)))
        else:
            projects_to_analyze = projects_to_analyze.values()
            for project in projects_to_analyze:
                try:
                    create_charon_entries_from_project(project,
                                                       best_practice_analysis=args.best_practice_analysis,
                                                       sequencing_facility=args.sequencing_facility,
                                                       force_overwrite=args.force_update,
                                                       delete_existing=args.delete_existing)
                except Exception as e:
                    print(e, file=sys.stderr)

    elif 'port' in args:
        LOG.info('Starting ngi_pipeline server at port {}'.format(args.port))
        server_main.start(args.port)<|MERGE_RESOLUTION|>--- conflicted
+++ resolved
@@ -168,11 +168,6 @@
         args.delete_existing = \
                 validate_dangerous_user_thing("delete existing data in Charon")
 
-<<<<<<< HEAD
-
-    import ipdb; ipdb.set_trace()
-=======
->>>>>>> 38eaa3f9
 
     # Finally execute corresponding functions
     if 'analyze_fc_dirs' in args:
